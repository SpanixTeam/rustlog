use super::{
    responders::logs::LogsResponse,
    schema::{
        AvailableLogs, AvailableLogsParams, Channel, ChannelIdType, ChannelLogsByDatePath,
        ChannelLogsStats, ChannelParam, ChannelsList, LogsParams, LogsPathChannel, SearchParams,
        UserIdType, UserLogPathParams, UserLogsDatePath, UserLogsStats, UserNameHistoryParam,
        UserParam,
    },
};
use crate::logs::schema::message::{basic::BasicMessage, ResponseMessage};
use crate::{
    app::App,
    db::{
        self, read_available_channel_logs, read_available_user_logs, read_channel,
        read_random_channel_line, read_random_user_line, read_user, schema::StructuredMessage,
    },
    error::Error,
    logs::{schema::LogRangeParams, stream::LogsStream},
    web::schema::LogsPathDate,
    Result,
};
use aide::axum::IntoApiResponse;
use axum::{
    extract::{
        ws::{Message, WebSocket},
        Path, Query, RawQuery, State, WebSocketUpgrade,
    },
    response::{IntoResponse, Redirect, Response},
    Json,
};
use axum_extra::{headers::CacheControl, TypedHeader};
use chrono::{DateTime, Days, Months, NaiveDate, NaiveTime, Utc};
use futures::{SinkExt, StreamExt};
use rand::{distr::Alphanumeric, rng, Rng};
use std::time::Duration;
use tokio::sync::broadcast;
use tracing::debug;

pub async fn get_channels(app: State<App>) -> impl IntoApiResponse {
    let channel_ids = app.config.channels.read().unwrap().clone();

    let channels = app
        .get_users(Vec::from_iter(channel_ids), vec![], false)
        .await
        .unwrap();

    let json = Json(ChannelsList {
        channels: channels
            .into_iter()
            .map(|(user_id, name)| Channel { name, user_id })
            .collect(),
    });
    (cache_header(600), json)
}

pub async fn get_channel_logs(
    Path(LogsPathChannel {
        channel_id_type,
        channel,
    }): Path<LogsPathChannel>,
    Query(range_params): Query<LogRangeParams>,
    Query(logs_params): Query<LogsParams>,
    RawQuery(query): RawQuery,
    app: State<App>,
) -> Result<Response> {
    let channel_id = match channel_id_type {
        ChannelIdType::Name => app.get_user_id_by_name(&channel).await?,
        ChannelIdType::Id => channel.clone(),
    };

    if let Some(range) = range_params.range() {
        let logs = get_channel_logs_inner(&app, &channel_id, logs_params, range).await?;
        Ok(logs.into_response())
    } else {
        let available_logs = read_available_channel_logs(&app.db, &channel_id).await?;
        let latest_log = available_logs.first().ok_or(Error::NotFound)?;

        let mut new_uri = format!("/{channel_id_type}/{channel}/{latest_log}");
        if let Some(query) = query {
            new_uri.push('?');
            new_uri.push_str(&query);
        }

        Ok(Redirect::to(&new_uri).into_response())
    }
}

pub async fn get_channel_stats(
    Path(LogsPathChannel {
        channel_id_type,
        channel,
    }): Path<LogsPathChannel>,
    Query(range_params): Query<LogRangeParams>,
    app: State<App>,
) -> Result<Json<ChannelLogsStats>> {
    let channel_id = match channel_id_type {
        ChannelIdType::Name => app.get_user_id_by_name(&channel).await?,
        ChannelIdType::Id => channel.clone(),
    };
    let stats = db::get_channel_stats(&app.db, &channel_id, range_params).await?;

    Ok(Json(stats))
}

pub async fn get_user_stats(
    Path(user_params): Path<UserLogPathParams>,
    Query(range_params): Query<LogRangeParams>,
    app: State<App>,
) -> Result<Json<UserLogsStats>> {
    let (channel_id, user_id) = resolve_user_params(&user_params, &app).await?;

    app.check_opted_out(&channel_id, Some(&user_id))?;

    let stats = db::get_user_stats(&app.db, &channel_id, &user_id, range_params).await?;

    Ok(Json(stats))
}

pub async fn get_channel_logs_by_date(
    app: State<App>,
    Path(channel_log_params): Path<ChannelLogsByDatePath>,
    Query(logs_params): Query<LogsParams>,
) -> Result<impl IntoApiResponse> {
    debug!("Params: {logs_params:?}");

    let channel_id = match channel_log_params.channel_info.channel_id_type {
        ChannelIdType::Name => {
            app.get_user_id_by_name(&channel_log_params.channel_info.channel)
                .await?
        }
        ChannelIdType::Id => channel_log_params.channel_info.channel.clone(),
    };

    let LogsPathDate { year, month, day } = channel_log_params.date;

    let from = NaiveDate::from_ymd_opt(year.parse()?, month.parse()?, day.parse()?)
        .ok_or_else(|| Error::InvalidParam("Invalid date".to_owned()))?
        .and_time(NaiveTime::default())
        .and_utc();
    let to = from
        .checked_add_days(Days::new(1))
        .ok_or_else(|| Error::InvalidParam("Date out of range".to_owned()))?;

    get_channel_logs_inner(&app, &channel_id, logs_params, (from, to)).await
}

async fn get_channel_logs_inner(
    app: &App,
    channel_id: &str,
    params: LogsParams,
    range: (DateTime<Utc>, DateTime<Utc>),
) -> Result<impl IntoApiResponse> {
    app.check_opted_out(channel_id, None)?;

    let stream = read_channel(&app.db, channel_id, params, &app.flush_buffer, range).await?;

    let logs = LogsResponse {
        response_type: params.response_type(),
        stream,
    };

    let cache = if Utc::now() < range.1 {
        no_cache_header()
    } else {
        cache_header(36000)
    };

    Ok((cache, logs))
}

pub async fn get_user_logs(
    Path(user_params): Path<UserLogPathParams>,
    Query(range_params): Query<LogRangeParams>,
    Query(logs_params): Query<LogsParams>,
    RawQuery(query): RawQuery,
    app: State<App>,
) -> Result<impl IntoApiResponse> {
    let (channel_id, user_id) = resolve_user_params(&user_params, &app).await?;

    app.check_opted_out(&channel_id, Some(&user_id))?;

    if let Some(range) = range_params.range() {
        let logs = get_user_logs_inner(&app, &channel_id, &user_id, logs_params, range).await?;
        Ok(logs.into_response())
    } else {
        let available_logs = read_available_user_logs(&app.db, &channel_id, &user_id).await?;
        let latest_log = available_logs.first().ok_or(Error::NotFound)?;

        let UserLogPathParams {
            channel_id_type,
            channel,
            user_id_type,
            user,
        } = user_params;

        let mut new_uri =
            format!("/{channel_id_type}/{channel}/{user_id_type}/{user}/{latest_log}");
        if let Some(query) = query {
            new_uri.push('?');
            new_uri.push_str(&query);
        }
        Ok(Redirect::to(&new_uri).into_response())
    }
}

pub async fn get_user_logs_by_date(
    app: State<App>,
    Path(user_params): Path<UserLogPathParams>,
    Path(user_logs_date): Path<UserLogsDatePath>,
    Query(logs_params): Query<LogsParams>,
) -> Result<impl IntoApiResponse> {
    let (channel_id, user_id) = resolve_user_params(&user_params, &app).await?;

    app.check_opted_out(&channel_id, Some(&user_id))?;

    let year = user_logs_date.year.parse()?;
    let month = user_logs_date.month.parse()?;

    let from = NaiveDate::from_ymd_opt(year, month, 1)
        .ok_or_else(|| Error::InvalidParam("Invalid date".to_owned()))?
        .and_time(NaiveTime::default())
        .and_utc();
    let to = from
        .checked_add_months(Months::new(1))
        .ok_or_else(|| Error::InvalidParam("Date out of range".to_owned()))?;

    get_user_logs_inner(&app, &channel_id, &user_id, logs_params, (from, to)).await
}

async fn get_user_logs_inner(
    app: &App,
    channel_id: &str,
    user_id: &str,
    logs_params: LogsParams,
    range: (DateTime<Utc>, DateTime<Utc>),
) -> Result<impl IntoApiResponse> {
    let stream = read_user(
        &app.db,
        channel_id,
        user_id,
        logs_params,
        &app.flush_buffer,
        range,
    )
    .await?;

    let logs = LogsResponse {
        stream,
        response_type: logs_params.response_type(),
    };

    let cache = if Utc::now() < range.1 {
        no_cache_header()
    } else {
        cache_header(36000)
    };

    Ok((cache, logs))
}

pub async fn list_available_logs(
    Query(AvailableLogsParams { user, channel }): Query<AvailableLogsParams>,
    app: State<App>,
) -> Result<impl IntoApiResponse> {
    let channel_id = match channel {
        ChannelParam::ChannelId(id) => id,
        ChannelParam::Channel(name) => app.get_user_id_by_name(&name).await?,
    };

    let available_logs = if let Some(user) = user {
        let user_id = match user {
            UserParam::UserId(id) => id,
            UserParam::User(name) => app.get_user_id_by_name(&name).await?,
        };
        app.check_opted_out(&channel_id, Some(&user_id))?;
        read_available_user_logs(&app.db, &channel_id, &user_id).await?
    } else {
        app.check_opted_out(&channel_id, None)?;
        read_available_channel_logs(&app.db, &channel_id).await?
    };

    if !available_logs.is_empty() {
        Ok((cache_header(600), Json(AvailableLogs { available_logs })))
    } else {
        Err(Error::NotFound)
    }
}

pub async fn random_channel_line(
    app: State<App>,
    Path(LogsPathChannel {
        channel_id_type,
        channel,
    }): Path<LogsPathChannel>,
    Query(logs_params): Query<LogsParams>,
) -> Result<impl IntoApiResponse> {
    let channel_id = match channel_id_type {
        ChannelIdType::Name => app.get_user_id_by_name(&channel).await?,
        ChannelIdType::Id => channel,
    };

    let random_line = read_random_channel_line(&app.db, &channel_id).await?;
    let stream = LogsStream::new_provided(vec![random_line])?;

    let logs = LogsResponse {
        stream,
        response_type: logs_params.response_type(),
    };
    Ok((no_cache_header(), logs))
}

pub async fn random_user_line(
    app: State<App>,
    Path(user_params): Path<UserLogPathParams>,
    Query(logs_params): Query<LogsParams>,
) -> Result<impl IntoApiResponse> {
    let (channel_id, user_id) = resolve_user_params(&user_params, &app).await?;

    app.check_opted_out(&channel_id, Some(&user_id))?;

    let random_line = read_random_user_line(&app.db, &channel_id, &user_id).await?;
    let stream = LogsStream::new_provided(vec![random_line])?;

    let logs = LogsResponse {
        stream,
        response_type: logs_params.response_type(),
    };
    Ok((no_cache_header(), logs))
}

pub async fn search_user_logs(
    app: State<App>,
    Path(user_params): Path<UserLogPathParams>,
    Query(search_params): Query<SearchParams>,
    Query(logs_params): Query<LogsParams>,
) -> Result<impl IntoApiResponse> {
    let (channel_id, user_id) = resolve_user_params(&user_params, &app).await?;

    app.check_opted_out(&channel_id, Some(&user_id))?;

    let stream = db::search_user_logs(
        &app.db,
        &channel_id,
        &user_id,
        &search_params.q,
        logs_params,
    )
    .await?;

    let logs = LogsResponse {
        stream,
        response_type: logs_params.response_type(),
    };
    Ok(logs)
}

pub async fn get_user_name_history(
    app: State<App>,
    Path(UserNameHistoryParam { user_id }): Path<UserNameHistoryParam>,
) -> Result<impl IntoApiResponse> {
    app.check_opted_out(&user_id, None)?;

    let names = db::get_user_name_history(&app.db, &user_id).await?;

    Ok(Json(names))
}

<<<<<<< HEAD
pub async fn firehose(
    app: State<App>,
    ws: WebSocketUpgrade,
    Query(logs_params): Query<LogsParams>,
) -> impl IntoResponse {
    ws.on_upgrade(move |socket| {
        firehose_socket(socket, app.firehose_tx.subscribe(), logs_params.json_basic)
    })
}

async fn firehose_socket(
    socket: WebSocket,
    mut firehose_rx: broadcast::Receiver<StructuredMessage<'static>>,
    json_basic: bool,
) {
    let (mut sender, mut receiver) = socket.split();

    let mut send_task = tokio::spawn(async move {
        debug!("Websocket connected");

        while let Ok(message) = firehose_rx.recv().await {
            let raw_message = if json_basic {
                match BasicMessage::from_structured(&message) {
                    Ok(basic_msg) => match serde_json::to_string(&basic_msg) {
                        Ok(json) => json,
                        Err(err) => {
                            debug!("Failed to serialize BasicMessage: {}", err);
                            continue;
                        }
                    },
                    Err(err) => {
                        debug!("Failed to convert to BasicMessage: {}", err);
                        continue;
                    }
                }
            } else {
                message.to_raw_irc()
            };

            debug!("Sending message on firehose: {}", raw_message);
            if sender
                .send(Message::Text(raw_message.into()))
                .await
                .is_err()
            {
                debug!("Websocket closed");
                break;
            }
        }
    });

    let mut recv_task = tokio::spawn(async move {
        while let Some(Ok(_)) = receiver.next().await {
            debug!("Received message on websocket");
        }
    });

    tokio::select! {
        _ = &mut send_task => {},
        _ = &mut recv_task => {},
    }
}

pub async fn optout(app: State<App>) -> Json<String> {
    let mut rng = rng();
    let optout_code: String = (0..5).map(|_| rng.sample(Alphanumeric) as char).collect();

    app.optout_codes.insert(optout_code.clone());

    {
        let codes = app.optout_codes.clone();
        let optout_code = optout_code.clone();
        tokio::spawn(async move {
            tokio::time::sleep(Duration::from_secs(60)).await;
            if codes.remove(&optout_code).is_some() {
                debug!("Dropping optout code {optout_code}");
            }
        });
    }

    Json(optout_code)
}
=======
// pub async fn optout(app: State<App>) -> Json<String> {
//     let mut rng = rng();
//     let optout_code: String = (0..5).map(|_| rng.sample(Alphanumeric) as char).collect();

//     app.optout_codes.insert(optout_code.clone());

//     {
//         let codes = app.optout_codes.clone();
//         let optout_code = optout_code.clone();
//         tokio::spawn(async move {
//             tokio::time::sleep(Duration::from_secs(60)).await;
//             if codes.remove(&optout_code).is_some() {
//                 debug!("Dropping optout code {optout_code}");
//             }
//         });
//     }

//     Json(optout_code)
// }
>>>>>>> 57968360

fn cache_header(secs: u64) -> TypedHeader<CacheControl> {
    TypedHeader(
        CacheControl::new()
            .with_public()
            .with_max_age(Duration::from_secs(secs)),
    )
}

pub fn no_cache_header() -> TypedHeader<CacheControl> {
    TypedHeader(CacheControl::new().with_no_cache())
}

async fn resolve_user_params(params: &UserLogPathParams, app: &App) -> Result<(String, String)> {
    let channel_id = match params.channel_id_type {
        ChannelIdType::Name => app.get_user_id_by_name(&params.channel).await?,
        ChannelIdType::Id => params.channel.clone(),
    };
    let user_id = match params.user_id_type {
        UserIdType::Name => app.get_user_id_by_name(&params.user).await?,
        UserIdType::Id => params.user.clone(),
    };
    Ok((channel_id, user_id))
}<|MERGE_RESOLUTION|>--- conflicted
+++ resolved
@@ -365,7 +365,6 @@
     Ok(Json(names))
 }
 
-<<<<<<< HEAD
 pub async fn firehose(
     app: State<App>,
     ws: WebSocketUpgrade,
@@ -429,26 +428,6 @@
     }
 }
 
-pub async fn optout(app: State<App>) -> Json<String> {
-    let mut rng = rng();
-    let optout_code: String = (0..5).map(|_| rng.sample(Alphanumeric) as char).collect();
-
-    app.optout_codes.insert(optout_code.clone());
-
-    {
-        let codes = app.optout_codes.clone();
-        let optout_code = optout_code.clone();
-        tokio::spawn(async move {
-            tokio::time::sleep(Duration::from_secs(60)).await;
-            if codes.remove(&optout_code).is_some() {
-                debug!("Dropping optout code {optout_code}");
-            }
-        });
-    }
-
-    Json(optout_code)
-}
-=======
 // pub async fn optout(app: State<App>) -> Json<String> {
 //     let mut rng = rng();
 //     let optout_code: String = (0..5).map(|_| rng.sample(Alphanumeric) as char).collect();
@@ -468,7 +447,6 @@
 
 //     Json(optout_code)
 // }
->>>>>>> 57968360
 
 fn cache_header(secs: u64) -> TypedHeader<CacheControl> {
     TypedHeader(
