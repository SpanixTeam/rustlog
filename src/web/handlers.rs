--- conflicted
+++ resolved
@@ -395,8 +395,6 @@
         firehose_socket(socket, app.firehose_tx.subscribe(), logs_params.json_basic)
     })
 }
-<<<<<<< HEAD
-=======
 
 async fn firehose_socket(
     socket: WebSocket,
@@ -451,66 +449,6 @@
     }
 }
 
-pub async fn optout(app: State<App>) -> Json<String> {
-    let mut rng = rng();
-    let optout_code: String = (0..5).map(|_| rng.sample(Alphanumeric) as char).collect();
-
-    app.optout_codes.insert(optout_code.clone());
->>>>>>> 8d474d62
-
-async fn firehose_socket(
-    socket: WebSocket,
-    mut firehose_rx: broadcast::Receiver<StructuredMessage<'static>>,
-    json_basic: bool,
-) {
-    let (mut sender, mut receiver) = socket.split();
-
-    let mut send_task = tokio::spawn(async move {
-        debug!("Websocket connected");
-
-        while let Ok(message) = firehose_rx.recv().await {
-            let raw_message = if json_basic {
-                match BasicMessage::from_structured(&message) {
-                    Ok(basic_msg) => match serde_json::to_string(&basic_msg) {
-                        Ok(json) => json,
-                        Err(err) => {
-                            debug!("Failed to serialize BasicMessage: {}", err);
-                            continue;
-                        }
-                    },
-                    Err(err) => {
-                        debug!("Failed to convert to BasicMessage: {}", err);
-                        continue;
-                    }
-                }
-            } else {
-                message.to_raw_irc()
-            };
-
-            debug!("Sending message on firehose: {}", raw_message);
-            if sender
-                .send(Message::Text(raw_message.into()))
-                .await
-                .is_err()
-            {
-                debug!("Websocket closed");
-                break;
-            }
-        }
-    });
-
-    let mut recv_task = tokio::spawn(async move {
-        while let Some(Ok(_)) = receiver.next().await {
-            debug!("Received message on websocket");
-        }
-    });
-
-    tokio::select! {
-        _ = &mut send_task => {},
-        _ = &mut recv_task => {},
-    }
-}
-
 // pub async fn optout(app: State<App>) -> Json<String> {
 //     let mut rng = rng();
 //     let optout_code: String = (0..5).map(|_| rng.sample(Alphanumeric) as char).collect();
