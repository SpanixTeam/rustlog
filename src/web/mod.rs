--- conflicted
+++ resolved
@@ -155,9 +155,6 @@
                 op.description("Search user logs using the provided query")
             }),
         )
-<<<<<<< HEAD
-        //.api_route("/optout", post(handlers::optout))
-=======
         .api_route(
             "/:channel_id_type/:channel/user/:user/stats",
             get_with(handlers::get_user_stats_by_name, |op| {
@@ -170,8 +167,7 @@
                 op.description("Get user stats")
             }),
         )
-        .api_route("/optout", post(handlers::optout))
->>>>>>> 03b4643f
+        //.api_route("/optout", post(handlers::optout))
         .api_route("/capabilities", get(capabilities))
         .route("/docs", Redoc::new("/openapi.json").axum_route())
         .route("/openapi.json", get(serve_openapi))
