pub mod cache;

use self::cache::UsersCache;
use crate::{
    config::Config,
<<<<<<< HEAD
    db::{delete_user_logs, schema::StructuredMessage, writer::FlushBuffer},
=======
    db::writer::FlushBuffer,
>>>>>>> 57968360
    error::Error,
    Result,
};
use anyhow::Context;
use dashmap::DashSet;
use std::{collections::HashMap, sync::Arc};
use tokio::sync::broadcast::Sender;
use tracing::{debug, info};
use twitch_api::{helix::users::GetUsersRequest, twitch_oauth2::AppAccessToken, HelixClient};

#[derive(Clone)]
pub struct App {
    pub helix_client: HelixClient<'static, reqwest::Client>,
    pub token: Arc<AppAccessToken>,
    pub users: UsersCache,
    //pub optout_codes: Arc<DashSet<String>>,
    pub db: Arc<clickhouse::Client>,
    pub config: Arc<Config>,
    pub flush_buffer: FlushBuffer,
    pub firehose_tx: Sender<StructuredMessage<'static>>,
}

impl App {
    pub async fn get_users(
        &self,
        ids: Vec<String>,
        names: Vec<String>,
        ignore_cache: bool,
    ) -> Result<HashMap<String, String>> {
        let mut users = HashMap::new();
        let mut ids_to_request = Vec::new();
        let mut names_to_request = Vec::new();

        if ignore_cache {
            ids_to_request.clone_from(&ids);
            names_to_request.clone_from(&names);
        } else {
            for id in ids {
                match self.users.get_login(&id) {
                    Some(Some(login)) => {
                        users.insert(id, login);
                    }
                    Some(None) => (),
                    None => ids_to_request.push(id),
                }
            }

            for name in names {
                match self.users.get_id(&name) {
                    Some(Some(id)) => {
                        users.insert(id, name);
                    }
                    Some(None) => (),
                    None => names_to_request.push(name),
                }
            }
        }

        let mut new_users = Vec::with_capacity(ids_to_request.len() + names_to_request.len());

        // There are no chunks if the vec is empty, so there is no empty request made
        for chunk in ids_to_request.chunks(100) {
            debug!("Requesting user info for ids {chunk:?}");

            let request = GetUsersRequest::ids(chunk);
            let response = self.helix_client.req_get(request, &*self.token).await?;
            new_users.extend(response.data);
        }

        for chunk in names_to_request.chunks(100) {
            debug!("Requesting user info for names {chunk:?}");

            let request = GetUsersRequest::logins(chunk);
            let response = self.helix_client.req_get(request, &*self.token).await?;
            new_users.extend(response.data);
        }

        for user in new_users {
            let id = user.id.to_string();
            let login = user.login.to_string();

            self.users.insert(id.clone(), login.clone());

            users.insert(id, login);
        }

        // Banned users which were not returned by the api
        for id in ids_to_request {
            if !users.contains_key(id.as_str()) {
                self.users.insert_optional(Some(id), None);
            }
        }
        for name in names_to_request {
            if !users.values().any(|login| login == name.as_str()) {
                self.users.insert_optional(None, Some(name));
            }
        }

        Ok(users)
    }

    pub async fn get_user_id_by_name(&self, name: &str) -> Result<String> {
        match self.users.get_id(name) {
            Some(Some(id)) => Ok(id),
            Some(None) => Err(Error::NotFound),
            None => {
                let request = GetUsersRequest::logins(vec![name]);
                let response = self.helix_client.req_get(request, &*self.token).await?;
                match response.data.into_iter().next() {
                    Some(user) => {
                        let user_id = user.id.to_string();
                        self.users.insert(user_id.clone(), user.login.to_string());
                        Ok(user_id)
                    }
                    None => {
                        self.users.insert_optional(None, Some(name.to_owned()));
                        Err(Error::NotFound)
                    }
                }
            }
        }
    }

    //pub async fn optout_user(&self, user_id: &str) -> anyhow::Result<()> {
    //    delete_user_logs(&self.db, user_id)
    //        .await
    //        .context("Could not delete logs")?;

    //    self.config.opt_out.insert(user_id.to_owned(), true);
    //    self.config.save()?;
    //    info!("User {user_id} opted out");

    //    Ok(())
    //}

    pub fn check_opted_out(&self, channel_id: &str, user_id: Option<&str>) -> Result<()> {
        if self.config.opt_out.contains_key(channel_id) {
            return Err(Error::ChannelOptedOut);
        }

        if let Some(user_id) = user_id {
            if self.config.opt_out.contains_key(user_id) {
                return Err(Error::UserOptedOut);
            }
        }

        Ok(())
    }
}<|MERGE_RESOLUTION|>--- conflicted
+++ resolved
@@ -3,11 +3,7 @@
 use self::cache::UsersCache;
 use crate::{
     config::Config,
-<<<<<<< HEAD
     db::{delete_user_logs, schema::StructuredMessage, writer::FlushBuffer},
-=======
-    db::writer::FlushBuffer,
->>>>>>> 57968360
     error::Error,
     Result,
 };
