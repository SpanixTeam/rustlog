--- conflicted
+++ resolved
@@ -9,12 +9,8 @@
 };
 use anyhow::Context;
 use dashmap::DashSet;
-<<<<<<< HEAD
-use std::{collections::HashMap, sync::Arc};
+use std::{borrow::Cow, collections::HashMap, sync::Arc};
 use tokio::sync::broadcast::Sender;
-=======
-use std::{borrow::Cow, collections::HashMap, sync::Arc};
->>>>>>> 04edf4be
 use tracing::{debug, info};
 use twitch_api::{
     helix::{streams::GetStreamsRequest, users::GetUsersRequest, Cursor},
@@ -135,12 +131,6 @@
         }
     }
 
-<<<<<<< HEAD
-    //pub async fn optout_user(&self, user_id: &str) -> anyhow::Result<()> {
-    //    delete_user_logs(&self.db, user_id)
-    //        .await
-    //        .context("Could not delete logs")?;
-=======
     pub async fn get_livestreams(
         &self,
         cursor: Option<Cursor>,
@@ -153,12 +143,10 @@
         Ok((response.data, response.pagination))
     }
 
-    pub async fn optout_user(&self, user_id: &str) -> anyhow::Result<()> {
-        delete_user_logs(&self.db, user_id)
-            .await
-            .context("Could not delete logs")?;
->>>>>>> 04edf4be
-
+    //pub async fn optout_user(&self, user_id: &str) -> anyhow::Result<()> {
+    //    delete_user_logs(&self.db, user_id)
+    //        .await
+    //        .context("Could not delete logs")?;
     //    self.config.opt_out.insert(user_id.to_owned(), true);
     //    self.config.save()?;
     //    info!("User {user_id} opted out");
